--- conflicted
+++ resolved
@@ -29,10 +29,6 @@
 
 [build-dependencies]
 fs-utils = "1.1"
-<<<<<<< HEAD
-bindgen = { version = "0.52.0", default-features = false, features = ["runtime"] }
-=======
 bindgen = { version = "0.52.0", default-features = false, features = ["runtime"], optional = true }
->>>>>>> de6085af
 cc = "1.0"
 glob = "0.3.0"