[package]
name = "rust-htslib"
version = "0.32.1-alpha.0"
authors = ["Christopher Schröder <christopher.schroeder@tu-dortmund.de>", "Johannes Köster <johannes.koester@tu-dortmund.de>"]
description = "This library provides HTSlib bindings and a high level Rust API for reading and writing BAM files."
readme = "README.md"
keywords = ["htslib", "bam", "bioinformatics", "pileup", "sequencing"]
license = "MIT"
repository = "https://github.com/rust-bio/rust-htslib.git"
documentation = "https://docs.rs/rust-htslib"
edition = "2018"

[package.metadata.release]
pre-release-commit-message = "release version {{version}}"
tag-message = "Version {{version}} of Rust-HTSlib."


[dependencies]
libc = "0.2"
newtype_derive = "0.1"
custom_derive = "0.1"
url = "2.1"
ieee754 = "0.2"
lazy_static = "1.4"
regex = "1.3"
linear-map = "1.2"
serde_base = { version = "^1", optional = true, package = "serde" }
serde_bytes = { version = "0.11", optional = true }
<<<<<<< HEAD
bio-types = ">=0.6.0"
snafu = "0.6.8"
streaming-iterator= "0.1.4"
hts-sys = { version = "^1.10", path = "hts-sys", default-features = false }
=======
bio-types = ">=0.6"
thiserror = "1"
hts-sys = { version = "1.10.3", path = "hts-sys", default-features = false }
>>>>>>> 8d0a761d

[features]
default = ["bzip2", "lzma", "curl"]
bzip2 = ["hts-sys/bzip2"]
lzma = ["hts-sys/lzma"]
bindgen = ["hts-sys/bindgen"]
curl = ["hts-sys/curl"]
libdeflate = ["hts-sys/libdeflate"]
s3 = ["hts-sys/s3"]
gcs = ["hts-sys/gcs"]
static = ["hts-sys/static"]
serde = ["serde_base", "serde_bytes"]

[dev-dependencies]
tempdir = "0.3"
bincode = "1.2"
serde_json = "1.0"
pretty_assertions = "0.6"
criterion = "0.3"

[build-dependencies]
fs-utils = "1.1"
bindgen = "0.51.0"
cc = "1.0"

[package.metadata.release]
pre-release-commit-message = "release version {{version}}"
tag-message = "Version {{version}} of Rust-HTSlib."

[[bench]]
name = "my_benchmark"
harness = false<|MERGE_RESOLUTION|>--- conflicted
+++ resolved
@@ -26,16 +26,9 @@
 linear-map = "1.2"
 serde_base = { version = "^1", optional = true, package = "serde" }
 serde_bytes = { version = "0.11", optional = true }
-<<<<<<< HEAD
-bio-types = ">=0.6.0"
-snafu = "0.6.8"
-streaming-iterator= "0.1.4"
-hts-sys = { version = "^1.10", path = "hts-sys", default-features = false }
-=======
 bio-types = ">=0.6"
 thiserror = "1"
 hts-sys = { version = "1.10.3", path = "hts-sys", default-features = false }
->>>>>>> 8d0a761d
 
 [features]
 default = ["bzip2", "lzma", "curl"]
