--- conflicted
+++ resolved
@@ -61,19 +61,11 @@
     /// * `begin` - the offset within the template sequence (starting with 0)
     /// * `end` - the end position to return (if smaller than `begin`, the behavior is undefined).
     pub fn fetch_seq<N: AsRef<str>>(&self, name: N, begin: usize, end: usize) -> Result<&[u8]> {
-<<<<<<< HEAD
-        if begin > i64::MAX as usize {
+        if begin > std::i64::MAX as usize {
             return Err(Error::FaidxPositionTooLarge);
         }
-        if end > i64::MAX as usize {
+        if end > std::i64::MAX as usize {
             return Err(Error::FaidxPositionTooLarge);
-=======
-        if begin > std::i64::MAX as usize {
-            return Err(Error::PositionTooLarge);
-        }
-        if end > std::i64::MAX as usize {
-            return Err(Error::PositionTooLarge);
->>>>>>> fa07d5ec
         }
         let cname = ffi::CString::new(name.as_ref().as_bytes()).unwrap();
         let len_out: i64 = 0;
