--- conflicted
+++ resolved
@@ -91,11 +91,7 @@
     ///
     /// # Returns
     ///
-<<<<<<< HEAD
     /// Some(Ok(())) if the record was read and None if no more records to read
-    fn read(&mut self, record: &mut record::Record) -> Option<Result<()>>;
-=======
-    /// `Ok(true)` if record was read without error, Ok(false) if there is no more record in the file.
     ///
     /// Example:
     /// ```
@@ -105,20 +101,18 @@
     /// let mut bam = IndexedReader::from_path(&"test/test.bam").unwrap();
     /// bam.fetch((0, 1000, 2000)); // reads on tid 0, from 1000bp to 2000bp
     /// let mut record = Record::new();
-    /// loop {
-    ///     match bam.read(&mut record){
-    ///         Ok(true) => {
+    /// while Some(r) = bam.read(&mut record) {
+    ///     match r {
+    ///         Ok(record) => {
     ///             println!("Read sequence: {:?}", record.seq().as_bytes());
     ///         },
-    ///         Ok(_) => break, //no more reads
     ///         Err(_) => panic!("BAM parsing failed...")
     ///     }
     /// }
     /// ```
     ///
     /// Consider using [`rc_records`](#tymethod.rc_records) instead.
-    fn read(&mut self, record: &mut record::Record) -> Result<bool>;
->>>>>>> b57fd96e
+    fn read(&mut self, record: &mut record::Record) -> Option<Result<()>>;
 
     /// Iterator over the records of the seeked region.
     /// Note that, while being convenient, this is less efficient than pre-allocating a
@@ -346,15 +340,9 @@
                 record.inner_ptr_mut(),
             )
         } {
-<<<<<<< HEAD
             -1 => None,
-            -2 => Some(Err(Error::TruncatedRecord)),
-            -4 => Some(Err(Error::InvalidRecord)),
-=======
-            -1 => Ok(false),
-            -2 => Err(Error::BamTruncatedRecord),
-            -4 => Err(Error::BamInvalidRecord),
->>>>>>> b57fd96e
+            -2 => Some(Err(Error::BamTruncatedRecord)),
+            -4 => Some(Err(Error::BamInvalidRecord)),
             _ => {
                 record.set_header(Rc::clone(&self.header));
 
@@ -790,15 +778,9 @@
         match self.itr {
             Some(itr) => {
                 match itr_next(self.htsfile, itr, &mut record.inner as *mut htslib::bam1_t) {
-<<<<<<< HEAD
                     -1 => None,
-                    -2 => Some(Err(Error::TruncatedRecord)),
-                    -4 => Some(Err(Error::InvalidRecord)),
-=======
-                    -1 => Ok(false),
-                    -2 => Err(Error::BamTruncatedRecord),
-                    -4 => Err(Error::BamInvalidRecord),
->>>>>>> b57fd96e
+                    -2 => Some(Err(Error::BamTruncatedRecord)),
+                    -4 => Some(Err(Error::BamInvalidRecord)),
                     _ => {
                         record.set_header(Rc::clone(&self.header));
 
