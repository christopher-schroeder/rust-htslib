--- conflicted
+++ resolved
@@ -41,19 +41,10 @@
 impl Record {
     /// Create an empty BAM record.
     pub fn new() -> Self {
-<<<<<<< HEAD
         let inner = unsafe { htslib::bam_init1() };
-        unsafe { *inner }.m_data = 0;
-=======
-        let mut inner;
-        unsafe {
-            let aux = htslib::bam_init1();
-            inner = *aux;
-            ::libc::free(aux as *mut ::libc::c_void);
-        }
-        inner.m_data = 0;
->>>>>>> 1f90c8c1
-        Record { inner: inner, own: true }
+        let mut record = Record { inner: inner, own: true };
+        record.inner_mut().m_data = 0;
+        record
     }
 
     pub fn from_inner(inner: *mut htslib::bam1_t) -> Self {
