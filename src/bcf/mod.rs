--- conflicted
+++ resolved
@@ -124,13 +124,8 @@
                 record.set_header(Rc::clone(&self.header));
                 Some(Ok(()))
             }
-<<<<<<< HEAD
             -1 => None,
-            _ => Some(Err(Error::InvalidRecord)),
-=======
-            -1 => Ok(false),
-            _ => Err(Error::BcfInvalidRecord),
->>>>>>> b57fd96e
+            _ => Some(Err(Error::BcfInvalidRecord)),
         }
     }
 
@@ -248,11 +243,7 @@
         match unsafe { htslib::bcf_sr_next_line(self.inner) } {
             0 => {
                 if unsafe { (*self.inner).errnum } != 0 {
-<<<<<<< HEAD
-                    Some(Err(Error::InvalidRecord))
-=======
-                    Err(Error::BcfInvalidRecord)
->>>>>>> b57fd96e
+                    Some(Err(Error::BcfInvalidRecord))
                 } else {
                     None
                 }
