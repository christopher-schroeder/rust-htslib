--- conflicted
+++ resolved
@@ -1327,11 +1327,7 @@
     fn test_multi_string_info_tag() {
         let mut reader = Reader::from_path("test/test-info-multi-string.vcf").unwrap();
         let mut rec = reader.empty_record();
-<<<<<<< HEAD
-        reader.read(&mut rec).unwrap();
-=======
         let _ = reader.read(&mut rec);
->>>>>>> 0ba0f088
 
         assert_eq!(rec.info(b"ANN").string().unwrap().unwrap().len(), 14);
     }
@@ -1340,11 +1336,7 @@
     fn test_multi_string_info_tag_number_a() {
         let mut reader = Reader::from_path("test/test-info-multi-string-number=A.vcf").unwrap();
         let mut rec = reader.empty_record();
-<<<<<<< HEAD
-        reader.read(&mut rec).unwrap();
-=======
         let _ = reader.read(&mut rec);
->>>>>>> 0ba0f088
 
         assert_eq!(rec.info(b"X").string().unwrap().unwrap().len(), 2);
     }
